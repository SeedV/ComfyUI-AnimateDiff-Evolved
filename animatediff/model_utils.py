--- conflicted
+++ resolved
@@ -33,21 +33,12 @@
     SQRT_LINEAR = "sqrt_linear (AnimateDiff)"
     LINEAR_ADXL = "linear (AnimateDiff-SDXL)"
     LINEAR = "linear (HotshotXL/default)"
-<<<<<<< HEAD
     USE_EXISTING = "use existing"
-=======
-    USE_PATCHED = "use_patched"
-    USE_ORIGINAL = "use_original"
->>>>>>> 08e0f110
     SQRT = "sqrt"
     COSINE = "cosine"
     SQUAREDCOS_CAP_V2 = "squaredcos_cap_v2"
 
-<<<<<<< HEAD
     ALIAS_LIST = [SQRT_LINEAR, LINEAR_ADXL, LINEAR, USE_EXISTING, SQRT, COSINE, SQUAREDCOS_CAP_V2]
-=======
-    ALIAS_LIST = [SQRT_LINEAR, LINEAR_ADXL, LINEAR, USE_PATCHED, USE_ORIGINAL, SQRT, COSINE, SQUAREDCOS_CAP_V2]
->>>>>>> 08e0f110
 
     ALIAS_MAP = {
         SQRT_LINEAR: "sqrt_linear",
@@ -70,18 +61,8 @@
     
     @classmethod
     def to_model_sampling(cls, alias: str, model: ModelPatcher):
-<<<<<<< HEAD
         if alias == cls.USE_EXISTING:
             return None
-=======
-        # if should use patched, try to get model_sampling patch; otherwise, use original
-        if alias == cls.USE_PATCHED:
-            ms_obj = model.object_patches.get("model_sampling", None)
-            return ms_obj if ms_obj is not None else model.model.model_sampling
-        # if should use original, use model_sampling that is already on the model
-        if alias == cls.USE_ORIGINAL:
-            return model.model.model_sampling
->>>>>>> 08e0f110
         ms_obj = model_sampling(cls.to_config(alias), model_type=model.model.model_type)
         if alias == cls.LINEAR_ADXL:
             # uses linear_end=0.020
